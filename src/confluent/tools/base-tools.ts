--- conflicted
+++ resolved
@@ -1,24 +1,6 @@
 import { ClientManager } from "@src/confluent/client-manager.js";
 import { CallToolResult, ToolInput } from "@src/confluent/schema.js";
-<<<<<<< HEAD
-
-export enum ToolName {
-  LIST_TOPICS = "list-topics",
-  CREATE_TOPICS = "create-topics",
-  DELETE_TOPICS = "delete-topics",
-  PRODUCE_MESSAGE = "produce-message",
-  LIST_FLINK_STATEMENTS = "list-flink-statements",
-  CREATE_FLINK_STATEMENT = "create-flink-statement",
-  READ_FLINK_STATEMENT = "read-flink-statement",
-  DELETE_FLINK_STATEMENTS = "delete-flink-statements",
-  LIST_CONNECTORS = "list-connectors",
-  READ_CONNECTOR = "read-connector",
-  CREATE_CONNECTOR = "create-connector",
-}
-
-=======
 import { ToolName } from "@src/confluent/tools/tool-name.js";
->>>>>>> e859fefd
 export interface ToolHandler {
   handle(
     clientManager: ClientManager,
