import { logLevels } from "@src/logger.js";
import { z } from "zod";

// Environment variables that are required for tools to be enabled/disabled
const envSchema = z.object({
  HTTP_PORT: z.coerce
    .number()
    .int()
    .positive()
    .describe("Port to use for HTTP transport")
    .default(3000),
  HTTP_HOST: z
    .string()
    .describe("Host to bind for HTTP transport")
    .default("localhost"),
  LOG_LEVEL: z
    .preprocess(
      (val) => (typeof val === "string" ? val.toLowerCase() : val),
      z.enum(
        Object.keys(logLevels) as [
          keyof typeof logLevels,
          ...Array<keyof typeof logLevels>,
        ],
      ),
    )
    .describe(
      "Log level for application logging (trace, debug, info, warn, error, fatal)",
    )
    .default("info"),
  BOOTSTRAP_SERVERS: z
    .string()
    .describe(
      "List of Kafka broker addresses in the format host1:port1,host2:port2 used to establish initial connection to the Kafka cluster",
    )
    .trim()
    .optional(),
  KAFKA_API_KEY: z
    .string()
    .describe(
      "Authentication credential (username) required to establish secure connection with the Kafka cluster",
    )
    .trim()
    .min(1)
    .optional(),
  KAFKA_API_SECRET: z
    .string()
    .describe(
      "Authentication credential (password) paired with KAFKA_API_KEY for secure Kafka cluster access",
    )
    .trim()
    .min(1)
    .optional(),
  FLINK_API_KEY: z
    .string()
    .describe(
      "Authentication key for accessing Confluent Cloud's Flink services, including compute pools and SQL statement management",
    )
    .trim()
    .min(1)
    .optional(),
  FLINK_API_SECRET: z
    .string()
    .describe(
      "Secret token paired with FLINK_API_KEY for authenticated access to Confluent Cloud's Flink services",
    )
    .trim()
    .min(1)
    .optional(),
  CONFLUENT_CLOUD_API_KEY: z
    .string()
    .describe(
      "Master API key for Confluent Cloud platform administration, enabling management of resources across your organization",
    )
    .trim()
    .min(1)
    .optional(),
  CONFLUENT_CLOUD_API_SECRET: z
    .string()
    .describe(
      "Master API secret paired with CONFLUENT_CLOUD_API_KEY for comprehensive Confluent Cloud platform administration",
    )
    .trim()
    .min(1)
    .optional(),
  SCHEMA_REGISTRY_API_KEY: z
    .string()
    .describe(
      "Authentication key for accessing Schema Registry services to manage and validate data schemas",
    )
    .trim()
    .min(1)
    .optional(),
  SCHEMA_REGISTRY_API_SECRET: z
    .string()
    .describe(
      "Authentication secret paired with SCHEMA_REGISTRY_API_KEY for secure Schema Registry access",
    )
    .trim()
    .min(1)
    .optional(),
<<<<<<< HEAD
  CONFLUENT_CLOUD_REST_ENDPOINT: z
    .string()
    .describe("Base URL for Confluent Cloud's REST API services")
    .trim()
    .url()
    .default("https://api.confluent.cloud"),
  CONFLUENT_CLOUD_TELEMETRY_ENDPOINT: z
    .string()
    .describe(
      "Base URL for Confluent Cloud's Telemetry API services used for metrics and monitoring",
    )
    .trim()
    .url()
    .default("https://api.telemetry.confluent.cloud"),
=======
  TABLEFLOW_API_KEY: z
    .string()
    .describe(
      "Authentication key for accessing Confluent Cloud's Tableflow services",
    )
    .trim()
    .min(1)
    .optional(),
  TABLEFLOW_API_SECRET: z
    .string()
    .describe(
      "Authentication secret paired with TABLEFLOW_API_KEY for secure Tableflow access",
    )
    .trim()
    .min(1)
    .optional(),
>>>>>>> 3bfa3639
});

// Environment variables that are optional for tools / could be provided at runtime
const configSchema = z
  .object({
    FLINK_ENV_ID: z
      .string()
      .describe(
        "Unique identifier for the Flink environment, must start with 'env-' prefix",
      )
      .trim()
      .startsWith("env-"),
    FLINK_ORG_ID: z
      .string()
      .describe(
        "Organization identifier within Confluent Cloud for Flink resource management",
      )
      .trim()
      .min(1),
    FLINK_REST_ENDPOINT: z
      .string()
      .describe(
        "Base URL for Confluent Cloud's Flink REST API endpoints used for SQL statement and compute pool management",
      )
      .trim()
      .url(),
    FLINK_COMPUTE_POOL_ID: z
      .string()
      .describe(
        "Unique identifier for the Flink compute pool, must start with 'lfcp-' prefix",
      )
      .trim()
      .startsWith("lfcp-"),
    FLINK_ENV_NAME: z
      .string()
      .describe(
        "Human-readable name for the Flink environment used for identification and display purposes",
      )
      .trim()
      .min(1),
    FLINK_DATABASE_NAME: z
      .string()
      .describe(
        "Name of the associated Kafka cluster used as a database reference in Flink SQL operations",
      )
      .trim()
      .min(1),
    KAFKA_CLUSTER_ID: z
      .string()
      .describe(
        "Unique identifier for the Kafka cluster within Confluent Cloud ecosystem",
      )
      .trim()
      .min(1),
    KAFKA_ENV_ID: z
      .string()
      .describe(
        "Environment identifier for Kafka cluster, must start with 'env-' prefix",
      )
      .trim()
      .startsWith("env-"),
    SCHEMA_REGISTRY_ENDPOINT: z
      .string()
      .describe(
        "URL endpoint for accessing Schema Registry services to manage data schemas",
      )
      .trim()
      .url(),
    KAFKA_REST_ENDPOINT: z
      .string()
      .describe(
        "REST API endpoint for Kafka cluster management and administration",
      )
      .trim()
      .url(),
  })
  .partial();

export const combinedSchema = envSchema.merge(configSchema);

// Export type for environment variable names
export type EnvVar = keyof z.infer<typeof combinedSchema>;<|MERGE_RESOLUTION|>--- conflicted
+++ resolved
@@ -98,7 +98,6 @@
     .trim()
     .min(1)
     .optional(),
-<<<<<<< HEAD
   CONFLUENT_CLOUD_REST_ENDPOINT: z
     .string()
     .describe("Base URL for Confluent Cloud's REST API services")
@@ -113,7 +112,6 @@
     .trim()
     .url()
     .default("https://api.telemetry.confluent.cloud"),
-=======
   TABLEFLOW_API_KEY: z
     .string()
     .describe(
@@ -130,7 +128,6 @@
     .trim()
     .min(1)
     .optional(),
->>>>>>> 3bfa3639
 });
 
 // Environment variables that are optional for tools / could be provided at runtime
