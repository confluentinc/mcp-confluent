--- conflicted
+++ resolved
@@ -9,244 +9,4 @@
 // eslint-disable-next-line @typescript-eslint/no-unused-vars
 const ToolInputSchema = ToolSchema.shape.inputSchema;
 
-<<<<<<< HEAD
-export const DeleteTopicsArgumentsSchema = z.object({
-  topicNames: z.array(z.string()).nonempty(),
-});
-
-export const ProduceMessageArgumentsSchema = z.object({
-  topicName: z.string().nonempty(),
-  message: z.string().nonempty(),
-});
-
-export const ListFlinkStatementsArgumentsSchema = z.object({
-  computePoolId: z.string().optional(),
-  pageSize: z.number().int().nonnegative().max(100).default(10),
-  pageToken: z.string().max(255).optional(),
-  labelSelector: z.string().optional(),
-});
-
-export const CreateFlinkStatementArgumentsSchema = z.object({
-  statement: z
-    .string()
-    .regex(
-      new RegExp(
-        "[a-z0-9]([-a-z0-9]*[a-z0-9])?(\\.[a-z0-9]([-a-z0-9]*[a-z0-9])?)*",
-      ),
-    )
-    .nonempty()
-    .max(131072),
-  statementName: z.string().nonempty().max(255),
-});
-
-export const ReadFlinkStatementArgumentsSchema = z.object({
-  statementName: z.string().nonempty().max(255),
-});
-
-export const DeleteFlinkStatementArgumentsSchema = z.object({
-  statementName: z.string().nonempty().max(255),
-});
-
-export const ListConnectorsArgumentsSchema = z.object({
-  // No arguments
-});
-
-export const ReadConnectorArgumentsSchema = z.object({
-  connectorName: z.string().nonempty(),
-});
-
-export const GetConnectorConfigArgumentsSchema = z.object({
-  pluginName: z.string().nonempty(),
-});
-
-export const CreateConnectorArgumentsSchema = z.object({
-  connectorName: z.string().nonempty(),
-  connectorConfig: z.string().nonempty(),
-});
-
-export const ListTopicsInputSchema = {
-  type: "object",
-  properties: {},
-  required: [],
-};
-
-export const CreateTopicsInputSchema = {
-  type: "object",
-  properties: {
-    topicNames: {
-      type: "array",
-      items: {
-        type: "string",
-      },
-    },
-  },
-  required: ["topicNames"],
-};
-
-export const DeleteTopicsInputSchema = {
-  type: "object",
-  properties: {
-    topicNames: {
-      type: "array",
-      items: {
-        type: "string",
-      },
-    },
-  },
-  required: ["topicNames"],
-};
-
-export const ProduceMessageInputSchema = {
-  type: "object",
-  properties: {
-    topicName: {
-      type: "string",
-      description: "The Kafka topic to produce the message to",
-    },
-    message: {
-      type: "string",
-      description: "The message to produce",
-    },
-  },
-  required: ["message"],
-};
-
-export const ListFlinkStatementsInputSchema = {
-  type: "object",
-  properties: {
-    computePoolId: {
-      type: "string",
-      description: "The compute pool ID to list Flink SQL statements for",
-    },
-    pageSize: {
-      type: "integer",
-      description:
-        "The number of Flink SQL statements to return. <= 100. Defaults to 10",
-    },
-    pageToken: {
-      type: "string",
-      description: "An opaque pagination token for collection requests.",
-    },
-    labelSelector: {
-      type: "string",
-      description: "A comma-separated label selector to filter the statements.",
-    },
-  },
-  required: [],
-};
-
-export const CreateFlinkStatementInputSchema = {
-  type: "object",
-  properties: {
-    statement: {
-      type: "string",
-      description: "The Flink SQL statement to create",
-    },
-    statementName: {
-      type: "string",
-      description: "The name of the Flink SQL statement",
-    },
-  },
-  required: ["statement", "statementName"],
-};
-
-export const ReadFlinkStatementInputSchema = {
-  type: "object",
-  properties: {
-    statementName: {
-      type: "string",
-      description: "The name of the Flink SQL statement to read values from",
-    },
-  },
-  required: ["statementName"],
-};
-
-export const DeleteFlinkStatementsInputSchema = {
-  type: "object",
-  properties: {
-    statementName: {
-      type: "string",
-      description: "The name of the Flink SQL statement to delete.",
-    },
-  },
-  required: ["statementName"],
-};
-
-export const ListConnectorsInputSchema = {
-  type: "object",
-  properties: {},
-  required: [],
-};
-
-export const ReadConnectorInputSchema = {
-  type: "object",
-  properties: {
-    connectorName: {
-      type: "string",
-      description: "The unique name of the connector.",
-    },
-  },
-  required: ["connectorName"],
-};
-
-export const GetConnectorConfigInputSchema = {
-  type: "object",
-  properties: {
-    pluginName: {
-      type: "string",
-      description: "The unique name of the connector plugin.",
-    },
-  },
-  required: ["pluginName"],
-};
-
-export const CreateConnectorInputSchema = {
-  type: "object",
-  properties: {
-    connectorName: {
-      type: "string",
-      description: "Name of the connector to create.",
-    },
-    connectorConfig: {
-      type: "string",
-      description:
-        "Configuration parameters for the connector in JSON format. All values should be strings.",
-    },
-  },
-  required: ["connectorName, connectorConfig"],
-};
-
-// Add type exports for TypeScript
-export type ListTopicsArguments = z.infer<typeof ListTopicsArgumentsSchema>;
-export type CreateTopicsArguments = z.infer<typeof CreateTopicsArgumentsSchema>;
-export type DeleteTopicsArguments = z.infer<typeof DeleteTopicsArgumentsSchema>;
-export type ProduceMessageArguments = z.infer<
-  typeof ProduceMessageArgumentsSchema
->;
-export type ListFlinkStatementsArguments = z.infer<
-  typeof ListFlinkStatementsArgumentsSchema
->;
-export type CreateFlinkStatementArguments = z.infer<
-  typeof CreateFlinkStatementArgumentsSchema
->;
-export type ReadFlinkStatementArguments = z.infer<
-  typeof ReadFlinkStatementArgumentsSchema
->;
-export type DeleteFlinkStatementArguments = z.infer<
-  typeof DeleteFlinkStatementArgumentsSchema
->;
-export type ListConnectorsArguments = z.infer<
-  typeof ListConnectorsArgumentsSchema
->;
-export type ReadConnectorArguments = z.infer<
-  typeof ReadConnectorArgumentsSchema
->;
-export type GetConnectorConfigArguments = z.infer<
-  typeof GetConnectorConfigArgumentsSchema
->;
-export type CreateConnectorArguments = z.infer<
-  typeof CreateConnectorArgumentsSchema
->;
-=======
-export type ToolInput = z.infer<typeof ToolInputSchema>;
->>>>>>> 68a9168c
+export type ToolInput = z.infer<typeof ToolInputSchema>;