# mcp-confluent

An MCP server implementation that enables AI assistants to interact with Confluent Cloud REST APIs. This server allows AI tools like Claude Desktop and Goose CLI to manage Kafka topics, connectors, and Flink SQL statements through natural language interactions.

<a href="https://glama.ai/mcp/servers/@confluentinc/mcp-confluent">
  <img width="380" height="200" src="https://glama.ai/mcp/servers/@confluentinc/mcp-confluent/badge" alt="mcp-confluent MCP server" />
</a>

[![Ask DeepWiki](https://deepwiki.com/badge.svg)](https://deepwiki.com/confluentinc/mcp-confluent)

## Demo

### Goose CLI

![Goose CLI Demo](assets/goose-cli-demo.gif)

### Claude Desktop

![Claude Desktop Demo](assets/claude-desktop-demo.gif)

## Table of Contents

- [mcp-confluent](#mcp-confluent)
  - [Demo](#demo)
    - [Goose CLI](#goose-cli)
    - [Claude Desktop](#claude-desktop)
  - [Table of Contents](#table-of-contents)
  - [User Guide](#user-guide)
    - [Getting Started](#getting-started)
    - [Configuration](#configuration)
      - [Prerequisites \& Setup for Tableflow Commands](#prerequisites--setup-for-tableflow-commands)
    - [Environment Variables Reference](#environment-variables-reference)
    - [Usage](#usage)
    - [Configuring Claude Desktop](#configuring-claude-desktop)
    - [Configuring Goose CLI](#configuring-goose-cli)
    - [mcp-confluent CLI Usage](#mcp-confluent-cli-usage)
      - [Basic Usage](#basic-usage)
      - [Example: Deploy using all transports](#example-deploy-using-all-transports)
      - [Example: Allow Only Specific Tools](#example-allow-only-specific-tools)
      - [Example: Block Certain Tools](#example-block-certain-tools)
      - [Example: Use Tool Lists from Files](#example-use-tool-lists-from-files)
      - [Example: List All Available Tools](#example-list-all-available-tools)
  - [Developer Guide](#developer-guide)
    - [Project Structure](#project-structure)
    - [Building and Running](#building-and-running)
    - [Docker](#docker)
      - [Prerequisites](#prerequisites)
        - [Environment Variables](#environment-variables)
      - [Building and Running with Docker](#building-and-running-with-docker)
      - [Building and Running with Docker Compose](#building-and-running-with-docker-compose)
    - [Testing](#testing)
      - [MCP Inspector](#mcp-inspector)
    - [Adding a New Tool](#adding-a-new-tool)
    - [Generating Types](#generating-types)
    - [Contributing](#contributing)

## User Guide

### Getting Started

1. **Create a `.env` file:**  Copy the example `.env` file structure (shown below) into a new file named `.env` in the root of your project.
2. **Populate the `.env` file:** Fill in the necessary values for your Confluent Cloud environment.  See the [Configuration](#configuration) section for details on each variable.
3. **Install Node.js** (if not already installed)
   - We recommend using [NVM](https://github.com/nvm-sh/nvm) (Node Version Manager) to manage Node.js versions
   - Install and use Node.js:

    ```bash
    nvm install 22
    nvm use 22
    ```

### Configuration

Create a `.env` file in the root directory of your project with the following configuration:

<details>
<summary>Example .env file structure</summary>

```properties
# .env file
BOOTSTRAP_SERVERS="pkc-v12gj.us-east4.gcp.confluent.cloud:9092"
KAFKA_API_KEY="..."
KAFKA_API_SECRET="..."
KAFKA_REST_ENDPOINT="https://pkc-v12gj.us-east4.gcp.confluent.cloud:443"
KAFKA_CLUSTER_ID=""
KAFKA_ENV_ID="env-..."
FLINK_ENV_ID="env-..."
FLINK_ORG_ID=""
FLINK_REST_ENDPOINT="https://flink.us-east4.gcp.confluent.cloud"
FLINK_ENV_NAME=""
FLINK_DATABASE_NAME=""
FLINK_API_KEY=""
FLINK_API_SECRET=""
FLINK_COMPUTE_POOL_ID="lfcp-..."
TABLEFLOW_API_KEY=""
TABLEFLOW_API_SECRET=""
CONFLUENT_CLOUD_API_KEY=""
CONFLUENT_CLOUD_API_SECRET=""
CONFLUENT_CLOUD_REST_ENDPOINT="https://api.confluent.cloud"
SCHEMA_REGISTRY_API_KEY="..."
SCHEMA_REGISTRY_API_SECRET="..."
SCHEMA_REGISTRY_ENDPOINT="https://psrc-zv01y.northamerica-northeast2.gcp.confluent.cloud"
CONFLUENT_CLOUD_TELEMETRY_ENDPOINT="https://api.telemetry.confluent.cloud"
```

</details>

#### Prerequisites & Setup for Tableflow Commands

In order to leverage **Tableflow commands** to interact with your data ecosystem and successfully execute these Tableflow commands and manage resources (e.g., interacting with data storage like AWS S3 and metadata catalogs like AWS Glue), certain **IAM (Identity and Access Management) permissions** and configurations are essential.

It is crucial to set up the necessary roles and policies in your cloud environment (e.g., AWS) and link them correctly within Confluent Cloud. This ensures your Flink SQL cluster, which powers Tableflow, has the required authorization to perform operations on your behalf.

Please refer to the following Confluent Cloud documentation for detailed instructions on setting up these permissions and integrating with custom storage and Glue:

* **Confluent Cloud Tableflow Quick Start with Custom Storage & Glue:**
    [https://docs.confluent.io/cloud/current/topics/tableflow/get-started/quick-start-custom-storage-glue.html](https://docs.confluent.io/cloud/current/topics/tableflow/get-started/quick-start-custom-storage-glue.html)

Ensuring these prerequisites are met will prevent authorization errors when the `mcp-server` attempts to provision or manage Tableflow-enabled tables.

### Environment Variables Reference

| Variable                      | Description                                                                                                                               | Default Value | Required |
| ----------------------------- | ----------------------------------------------------------------------------------------------------------------------------------------- | ------------- | -------- |
| HTTP_HOST                     | Host to bind for HTTP transport (string)                                                                                                  | "localhost"   | Yes      |
| HTTP_PORT                     | Port to use for HTTP transport (number (min: 0))                                                                                          | 3000          | Yes      |
| LOG_LEVEL                     | Log level for application logging (trace, debug, info, warn, error, fatal) (effects)                                                      | "info"        | Yes      |
| BOOTSTRAP_SERVERS             | List of Kafka broker addresses in the format host1:port1,host2:port2 used to establish initial connection to the Kafka cluster (string)   |               | No       |
| CONFLUENT_CLOUD_API_KEY       | Master API key for Confluent Cloud platform administration, enabling management of resources across your organization (string (min: 1))   |               | No       |
| CONFLUENT_CLOUD_API_SECRET    | Master API secret paired with CONFLUENT_CLOUD_API_KEY for comprehensive Confluent Cloud platform administration (string (min: 1))         |               | No       |
| CONFLUENT_CLOUD_REST_ENDPOINT | Base URL for Confluent Cloud's REST API services (default)                                                                                |               | No       |
| FLINK_API_KEY                 | Authentication key for accessing Confluent Cloud's Flink services, including compute pools and SQL statement management (string (min: 1)) |               | No       |
| FLINK_API_SECRET              | Secret token paired with FLINK_API_KEY for authenticated access to Confluent Cloud's Flink services (string (min: 1))                     |               | No       |
| FLINK_COMPUTE_POOL_ID         | Unique identifier for the Flink compute pool, must start with 'lfcp-' prefix (string)                                                     |               | No       |
| FLINK_DATABASE_NAME           | Name of the associated Kafka cluster used as a database reference in Flink SQL operations (string (min: 1))                               |               | No       |
| FLINK_ENV_ID                  | Unique identifier for the Flink environment, must start with 'env-' prefix (string)                                                       |               | No       |
| FLINK_ENV_NAME                | Human-readable name for the Flink environment used for identification and display purposes (string (min: 1))                              |               | No       |
| FLINK_ORG_ID                  | Organization identifier within Confluent Cloud for Flink resource management (string (min: 1))                                            |               | No       |
| FLINK_REST_ENDPOINT           | Base URL for Confluent Cloud's Flink REST API endpoints used for SQL statement and compute pool management (string)                       |               | No       |
| KAFKA_API_KEY                 | Authentication credential (username) required to establish secure connection with the Kafka cluster (string (min: 1))                     |               | No       |
| KAFKA_API_SECRET              | Authentication credential (password) paired with KAFKA_API_KEY for secure Kafka cluster access (string (min: 1))                          |               | No       |
| KAFKA_CLUSTER_ID              | Unique identifier for the Kafka cluster within Confluent Cloud ecosystem (string (min: 1))                                                |               | No       |
| KAFKA_ENV_ID                  | Environment identifier for Kafka cluster, must start with 'env-' prefix (string)                                                          |               | No       |
| KAFKA_REST_ENDPOINT           | REST API endpoint for Kafka cluster management and administration (string)                                                                |               | No       |
| SCHEMA_REGISTRY_API_KEY       | Authentication key for accessing Schema Registry services to manage and validate data schemas (string (min: 1))                           |               | No       |
| SCHEMA_REGISTRY_API_SECRET    | Authentication secret paired with SCHEMA_REGISTRY_API_KEY for secure Schema Registry access (string (min: 1))                             |               | No       |
| SCHEMA_REGISTRY_ENDPOINT      | URL endpoint for accessing Schema Registry services to manage data schemas (string)                                                       |               | No       |
<<<<<<< HEAD
| CONFLUENT_CLOUD_TELEMETRY_ENDPOINT | Endpoint for Confluent Cloud telemetry data collection (string)                                                                     |               | No       |

Telemetry API requires the service account to be `MetricsViewer` in Confluent Cloud.  This is used to collect usage metrics for the MCP server.
=======
| TABLEFLOW_API_KEY             | Authentication key for accessing Confluent Cloud's Tableflow services (string (min: 1))                                                   |               | No       |
| TABLEFLOW_API_SECRET          | Authentication secret paired with TABLEFLOW_API_KEY for secure Tableflow access (string (min: 1))                                         |               | No       |
>>>>>>> 3bfa3639

### Usage

This MCP server is designed to be used with various MCP clients, such as Claude Desktop or Goose CLI/Desktop.  The specific configuration and interaction will depend on the client you are using.  However, the general steps are:

1. **Start the Server:** You can run the MCP server in one of two ways:
   - **From source:** Follow the instructions in the [Developer Guide](#developer-guide) to build and run the server from source. This typically involves:
     - Installing dependencies (`npm install`)
     - Building the project (`npm run build` or `npm run dev`)
   - **With npx:** You can start the server directly using npx (no build required):

     ```bash
     npx -y @confluentinc/mcp-confluent -e /path/to/confluent-mcp-server/.env
     ```

2. **Configure your MCP Client:**  Each client will have its own way of specifying the MCP server's address and any required credentials.  You'll need to configure your client (e.g., Claude, Goose) to connect to the address where this server is running (likely `localhost` with a specific port). The port the server runs on may be configured by an environment variable.

3. **Start the MCP Client:**  Once your client is configured to connect to the MCP server, you can start your mcp client and on startup - it will stand up an instance of this MCP server locally.  This instance will be responsible for managing data schemas and interacting with Confluent Cloud on your behalf.

4. **Interact with Confluent through the Client:** Once the client is connected, you can use the client's interface to interact with Confluent Cloud resources.  The client will send requests to this MCP server, which will then interact with Confluent Cloud on your behalf.

### Configuring Claude Desktop

See [here](https://modelcontextprotocol.io/quickstart/user) for more details about installing Claude Desktop and MCP servers.

To configure Claude Desktop to use this MCP server:

1. **Open Claude Desktop Configuration**
   - On Mac: `~/Library/Application Support/Claude/claude_desktop_config.json`
   - On Windows: `%APPDATA%\Claude\claude_desktop_config.json`

2. **Edit Configuration File**
   - Open the config file in your preferred text editor
   - Add or modify the configuration using one of the following methods:

   <details>
   <summary>Option 1: Run from source</summary>

   ```json
   {
     "mcpServers": {
       "confluent": {
         "command": "node",
         "args": [
           "/path/to/confluent-mcp-server/dist/index.js",
            "--env-file",
           "/path/to/confluent-mcp-server/.env",
         ]
       }
     }
   }
   ```

   </details>

   <details>
   <summary>Option 2: Run from npx</summary>

   ```json
   {
     "mcpServers": {
       "confluent": {
         "command": "npx",
         "args": [
           "-y"
           "@confluentinc/mcp-confluent",
           "-e",
           "/path/to/confluent-mcp-server/.env"
         ]
       }
     }
   }
   ```

   </details>

   Replace `/path/to/confluent-mcp-server/` with the actual path where you've installed this MCP server.

1. **Restart Claude Desktop**
   - Close and reopen Claude Desktop for the changes to take effect
   - The MCP server will automatically start when Claude Desktop launches

Now Claude Desktop will be configured to use your local MCP server for Confluent interactions.

![Claude Tools](assets/claude-tools.png)

### Configuring Goose CLI

See [here](https://block.github.io/goose/docs/quickstart#install-an-extension) for detailed instructions on how to install the Goose CLI.

Once installed, follow these steps:

1. **Run the Configuration Command:**

   ```bash
   goose configure
   ```

2. **Follow the Interactive Prompts:**
   - Select `Add extension`
   - Choose `Command-line Extension`
   - Enter `mcp-confluent` as the extension name
   - Choose one of the following configuration methods:

   <details>
   <summary>Option 1: Run from source</summary>

   ```bash
   node /path/to/confluent-mcp-server/dist/index.js --env-file /path/to/confluent-mcp-server/.env
   ```

   </details>

   <details>
   <summary>Option 2: Run from npx</summary>

   ```bash
   npx -y @confluentinc/mcp-confluent -e /path/to/confluent-mcp-server/.env
   ```

   </details>

Replace `/path/to/confluent-mcp-server/` with the actual path where you've installed this MCP server.

![Goose Configure](assets/goose-configure.png)

### mcp-confluent CLI Usage

The MCP server provides a flexible command line interface (CLI) for advanced configuration and control. The CLI allows you to specify environment files, transports, and fine-tune which tools are enabled or blocked.

#### Basic Usage

You can view all CLI options and help with:

```bash
npx @confluentinc/mcp-confluent --help 
```

<details>
<summary>Show output</summary>

```bash
Usage: mcp-confluent [options]

Confluent MCP Server - Model Context Protocol implementation for Confluent Cloud

Options:
  -V, --version                    output the version number
  -e, --env-file <path>            Load environment variables from file
  -k, --kafka-config-file <file>   Path to a properties file for configuring kafka clients
  -t, --transport <types>          Transport types (comma-separated list) (choices: "http", "sse", "stdio", default: "stdio")
  --allow-tools <tools>            Comma-separated list of tool names to allow. If provided, takes precedence over --allow-tools-file. Allow-list is applied before block-list.
  --block-tools <tools>            Comma-separated list of tool names to block. If provided, takes precedence over --block-tools-file. Block-list is applied after allow-list.
  --allow-tools-file <file>        File with tool names to allow (one per line). Used only if --allow-tools is not provided. Allow-list is applied before block-list.
  --block-tools-file <file>        File with tool names to block (one per line). Used only if --block-tools is not provided. Block-list is applied after allow-list.
  --list-tools                     Print the final set of enabled tool names (with descriptions) after allow/block filtering and exit. Does not start the server.
  --disable-confluent-cloud-tools  Disable all tools that require Confluent Cloud REST APIs (cloud-only tools).
  -h, --help                       display help for command
```

</details>

#### Example: Deploy using all transports

```bash
npx @confluentinc/mcp-confluent -e .env --transport http,sse,stdio
```

<details>
<summary>Show output</summary>

```json
...
{"level":"info","time":"2025-05-14T17:03:02.883Z","pid":47959,"hostname":"G9PW1FJH64","name":"mcp-confluent","msg":"Starting transports: http, sse, stdio"}
{"level":"info","time":"2025-05-14T17:03:02.971Z","pid":47959,"hostname":"G9PW1FJH64","name":"mcp-confluent","msg":"HTTP transport routes registered"}
{"level":"info","time":"2025-05-14T17:03:02.972Z","pid":47959,"hostname":"G9PW1FJH64","name":"mcp-confluent","msg":"SSE transport routes registered"}
{"level":"info","time":"2025-05-14T17:03:02.972Z","pid":47959,"hostname":"G9PW1FJH64","name":"mcp-confluent","msg":"STDIO transport connected"}
{"level":"info","time":"2025-05-14T17:03:03.012Z","pid":47959,"hostname":"G9PW1FJH64","name":"mcp-confluent","msg":"Server listening at http://[::1]:3000"}
{"level":"info","time":"2025-05-14T17:03:03.013Z","pid":47959,"hostname":"G9PW1FJH64","name":"mcp-confluent","msg":"Server listening at http://127.0.0.1:3000"}
{"level":"info","time":"2025-05-14T17:03:03.013Z","pid":47959,"hostname":"G9PW1FJH64","name":"mcp-confluent","msg":"All transports started successfully"}
```

</details>

#### Example: Allow Only Specific Tools

```bash
npx @confluentinc/mcp-confluent -e .env --allow-tools produce-message,consume-messages
```

<details>
<summary>Show output</summary>

```json
{"level":"warn","time":"2025-05-14T16:52:34.923Z","pid":46818,"hostname":"G9PW1FJH64","name":"mcp-confluent","msg":"Tool list-topics disabled due to allow/block list rules"}
{"level":"warn","time":"2025-05-14T16:52:34.923Z","pid":46818,"hostname":"G9PW1FJH64","name":"mcp-confluent","msg":"Tool create-topics disabled due to allow/block list rules"}
{"level":"warn","time":"2025-05-14T16:52:34.923Z","pid":46818,"hostname":"G9PW1FJH64","name":"mcp-confluent","msg":"Tool delete-topics disabled due to allow/block list rules"}
{"level":"info","time":"2025-05-14T16:52:34.923Z","pid":46818,"hostname":"G9PW1FJH64","name":"mcp-confluent","msg":"Tool produce-message enabled"}
{"level":"info","time":"2025-05-14T16:52:34.923Z","pid":46818,"hostname":"G9PW1FJH64","name":"mcp-confluent","msg":"Tool consume-messages enabled"}
{"level":"warn","time":"2025-05-14T16:52:34.923Z","pid":46818,"hostname":"G9PW1FJH64","name":"mcp-confluent","msg":"Tool list-flink-statements disabled due to allow/block list rules"}
{"level":"warn","time":"2025-05-14T16:52:34.923Z","pid":46818,"hostname":"G9PW1FJH64","name":"mcp-confluent","msg":"Tool create-flink-statement disabled due to allow/block list rules"}
{"level":"warn","time":"2025-05-14T16:52:34.923Z","pid":46818,"hostname":"G9PW1FJH64","name":"mcp-confluent","msg":"Tool read-flink-statement disabled due to allow/block list rules"}
{"level":"warn","time":"2025-05-14T16:52:34.923Z","pid":46818,"hostname":"G9PW1FJH64","name":"mcp-confluent","msg":"Tool delete-flink-statements disabled due to allow/block list rules"}
{"level":"warn","time":"2025-05-14T16:52:34.923Z","pid":46818,"hostname":"G9PW1FJH64","name":"mcp-confluent","msg":"Tool list-connectors disabled due to allow/block list rules"}
{"level":"warn","time":"2025-05-14T16:52:34.923Z","pid":46818,"hostname":"G9PW1FJH64","name":"mcp-confluent","msg":"Tool read-connector disabled due to allow/block list rules"}
{"level":"warn","time":"2025-05-14T16:52:34.923Z","pid":46818,"hostname":"G9PW1FJH64","name":"mcp-confluent","msg":"Tool create-connector disabled due to allow/block list rules"}
{"level":"warn","time":"2025-05-14T16:52:34.923Z","pid":46818,"hostname":"G9PW1FJH64","name":"mcp-confluent","msg":"Tool delete-connector disabled due to allow/block list rules"}
{"level":"warn","time":"2025-05-14T16:52:34.923Z","pid":46818,"hostname":"G9PW1FJH64","name":"mcp-confluent","msg":"Tool search-topics-by-tag disabled due to allow/block list rules"}
{"level":"warn","time":"2025-05-14T16:52:34.923Z","pid":46818,"hostname":"G9PW1FJH64","name":"mcp-confluent","msg":"Tool search-topics-by-name disabled due to allow/block list rules"}
{"level":"warn","time":"2025-05-14T16:52:34.923Z","pid":46818,"hostname":"G9PW1FJH64","name":"mcp-confluent","msg":"Tool create-topic-tags disabled due to allow/block list rules"}
{"level":"warn","time":"2025-05-14T16:52:34.923Z","pid":46818,"hostname":"G9PW1FJH64","name":"mcp-confluent","msg":"Tool delete-tag disabled due to allow/block list rules"}
{"level":"warn","time":"2025-05-14T16:52:34.923Z","pid":46818,"hostname":"G9PW1FJH64","name":"mcp-confluent","msg":"Tool remove-tag-from-entity disabled due to allow/block list rules"}
{"level":"warn","time":"2025-05-14T16:52:34.923Z","pid":46818,"hostname":"G9PW1FJH64","name":"mcp-confluent","msg":"Tool add-tags-to-topic disabled due to allow/block list rules"}
{"level":"warn","time":"2025-05-14T16:52:34.923Z","pid":46818,"hostname":"G9PW1FJH64","name":"mcp-confluent","msg":"Tool list-tags disabled due to allow/block list rules"}
{"level":"warn","time":"2025-05-14T16:52:34.923Z","pid":46818,"hostname":"G9PW1FJH64","name":"mcp-confluent","msg":"Tool alter-topic-config disabled due to allow/block list rules"}
{"level":"warn","time":"2025-05-14T16:52:34.923Z","pid":46818,"hostname":"G9PW1FJH64","name":"mcp-confluent","msg":"Tool list-clusters disabled due to allow/block list rules"}
{"level":"warn","time":"2025-05-14T16:52:34.923Z","pid":46818,"hostname":"G9PW1FJH64","name":"mcp-confluent","msg":"Tool list-environments disabled due to allow/block list rules"}
{"level":"warn","time":"2025-05-14T16:52:34.923Z","pid":46818,"hostname":"G9PW1FJH64","name":"mcp-confluent","msg":"Tool read-environment disabled due to allow/block list rules"}
{"level":"warn","time":"2025-05-14T16:52:34.923Z","pid":46818,"hostname":"G9PW1FJH64","name":"mcp-confluent","msg":"Tool list-schemas disabled due to allow/block list rules"}
{"level":"warn","time":"2025-05-14T16:52:34.923Z","pid":46818,"hostname":"G9PW1FJH64","name":"mcp-confluent","msg":"Tool get-topic-config disabled due to allow/block list rules"}
{"level":"warn","time":"2025-05-14T16:52:34.923Z","pid":53394,"hostname":"YXR2D4NCM9","name":"mcp-confluent","msg":"Tool create-tableflow-topic disabled due to allow/block list rules"}
{"level":"warn","time":"2025-05-14T16:52:34.923Z","pid":53394,"hostname":"YXR2D4NCM9","name":"mcp-confluent","msg":"Tool list-tableflow-regions disabled due to allow/block list rules"}
{"level":"warn","time":"2025-05-14T16:52:34.923Z","pid":53394,"hostname":"YXR2D4NCM9","name":"mcp-confluent","msg":"Tool list-tableflow-topics disabled due to allow/block list rules"}
{"level":"warn","time":"2025-05-14T16:52:34.923Z","pid":53394,"hostname":"YXR2D4NCM9","name":"mcp-confluent","msg":"Tool read-tableflow-topic disabled due to allow/block list rules"}
{"level":"warn","time":"2025-05-14T16:52:34.923Z","pid":53394,"hostname":"YXR2D4NCM9","name":"mcp-confluent","msg":"Tool update-tableflow-topic disabled due to allow/block list rules"}
{"level":"warn","time":"2025-05-14T16:52:34.923Z","pid":53394,"hostname":"YXR2D4NCM9","name":"mcp-confluent","msg":"Tool delete-tableflow-topic disabled due to allow/block list rules"}
{"level":"warn","time":"2025-05-14T16:52:34.923Z","pid":53394,"hostname":"YXR2D4NCM9","name":"mcp-confluent","msg":"Tool create-tableflow-catalog-integration disabled due to allow/block list rules"}
{"level":"warn","time":"2025-05-14T16:52:34.923Z","pid":53394,"hostname":"YXR2D4NCM9","name":"mcp-confluent","msg":"Tool list-tableflow-catalog-integrations disabled due to allow/block list rules"}
{"level":"warn","time":"2025-05-14T16:52:34.923Z","pid":53394,"hostname":"YXR2D4NCM9","name":"mcp-confluent","msg":"Tool read-tableflow-catalog-integration disabled due to allow/block list rules"}
{"level":"warn","time":"2025-05-14T16:52:34.923Z","pid":53394,"hostname":"YXR2D4NCM9","name":"mcp-confluent","msg":"Tool update-tableflow-catalog-integration disabled due to allow/block list rules"}
{"level":"warn","time":"2025-05-14T16:52:34.923Z","pid":53394,"hostname":"YXR2D4NCM9","name":"mcp-confluent","msg":"Tool delete-tableflow-catalog-integration disabled due to allow/block list rules"}
{"level":"info","time":"2025-05-14T16:52:34.924Z","pid":46818,"hostname":"G9PW1FJH64","name":"mcp-confluent","msg":"Starting transports: stdio on localhost:3000"}
{"level":"info","time":"2025-05-14T16:52:34.924Z","pid":46818,"hostname":"G9PW1FJH64","name":"mcp-confluent","msg":"STDIO transport connected"}
{"level":"info","time":"2025-05-14T16:52:34.924Z","pid":46818,"hostname":"G9PW1FJH64","name":"mcp-confluent","msg":"All transports started successfully"}
```

</details>

#### Example: Block Certain Tools

```bash
npx @confluentinc/mcp-confluent -e .env --block-tools produce-message,consume-messages
```

<details>
<summary>Show output</summary>

```json
{"level":"info","time":"2025-05-14T16:55:45.910Z","pid":47344,"hostname":"G9PW1FJH64","name":"mcp-confluent","msg":"Tool list-topics enabled"}
{"level":"info","time":"2025-05-14T16:55:45.910Z","pid":47344,"hostname":"G9PW1FJH64","name":"mcp-confluent","msg":"Tool create-topics enabled"}
{"level":"info","time":"2025-05-14T16:55:45.910Z","pid":47344,"hostname":"G9PW1FJH64","name":"mcp-confluent","msg":"Tool delete-topics enabled"}
{"level":"warn","time":"2025-05-14T16:55:45.910Z","pid":47344,"hostname":"G9PW1FJH64","name":"mcp-confluent","msg":"Tool produce-message disabled due to allow/block list rules"}
{"level":"warn","time":"2025-05-14T16:55:45.910Z","pid":47344,"hostname":"G9PW1FJH64","name":"mcp-confluent","msg":"Tool consume-messages disabled due to allow/block list rules"}
{"level":"info","time":"2025-05-14T16:55:45.910Z","pid":47344,"hostname":"G9PW1FJH64","name":"mcp-confluent","msg":"Tool list-flink-statements enabled"}
{"level":"info","time":"2025-05-14T16:55:45.910Z","pid":47344,"hostname":"G9PW1FJH64","name":"mcp-confluent","msg":"Tool create-flink-statement enabled"}
{"level":"info","time":"2025-05-14T16:55:45.910Z","pid":47344,"hostname":"G9PW1FJH64","name":"mcp-confluent","msg":"Tool read-flink-statement enabled"}
{"level":"info","time":"2025-05-14T16:55:45.910Z","pid":47344,"hostname":"G9PW1FJH64","name":"mcp-confluent","msg":"Tool delete-flink-statements enabled"}
{"level":"info","time":"2025-05-14T16:55:45.910Z","pid":47344,"hostname":"G9PW1FJH64","name":"mcp-confluent","msg":"Tool list-connectors enabled"}
{"level":"info","time":"2025-05-14T16:55:45.910Z","pid":47344,"hostname":"G9PW1FJH64","name":"mcp-confluent","msg":"Tool read-connector enabled"}
{"level":"info","time":"2025-05-14T16:55:45.910Z","pid":47344,"hostname":"G9PW1FJH64","name":"mcp-confluent","msg":"Tool create-connector enabled"}
{"level":"info","time":"2025-05-14T16:55:45.910Z","pid":47344,"hostname":"G9PW1FJH64","name":"mcp-confluent","msg":"Tool delete-connector enabled"}
{"level":"info","time":"2025-05-14T16:55:45.910Z","pid":47344,"hostname":"G9PW1FJH64","name":"mcp-confluent","msg":"Tool search-topics-by-tag enabled"}
{"level":"info","time":"2025-05-14T16:55:45.910Z","pid":47344,"hostname":"G9PW1FJH64","name":"mcp-confluent","msg":"Tool search-topics-by-name enabled"}
{"level":"info","time":"2025-05-14T16:55:45.911Z","pid":47344,"hostname":"G9PW1FJH64","name":"mcp-confluent","msg":"Tool create-topic-tags enabled"}
{"level":"info","time":"2025-05-14T16:55:45.911Z","pid":47344,"hostname":"G9PW1FJH64","name":"mcp-confluent","msg":"Tool delete-tag enabled"}
{"level":"info","time":"2025-05-14T16:55:45.911Z","pid":47344,"hostname":"G9PW1FJH64","name":"mcp-confluent","msg":"Tool remove-tag-from-entity enabled"}
{"level":"info","time":"2025-05-14T16:55:45.911Z","pid":47344,"hostname":"G9PW1FJH64","name":"mcp-confluent","msg":"Tool add-tags-to-topic enabled"}
{"level":"info","time":"2025-05-14T16:55:45.911Z","pid":47344,"hostname":"G9PW1FJH64","name":"mcp-confluent","msg":"Tool list-tags enabled"}
{"level":"info","time":"2025-05-14T16:55:45.911Z","pid":47344,"hostname":"G9PW1FJH64","name":"mcp-confluent","msg":"Tool alter-topic-config enabled"}
{"level":"info","time":"2025-05-14T16:55:45.911Z","pid":47344,"hostname":"G9PW1FJH64","name":"mcp-confluent","msg":"Tool list-clusters enabled"}
{"level":"info","time":"2025-05-14T16:55:45.911Z","pid":47344,"hostname":"G9PW1FJH64","name":"mcp-confluent","msg":"Tool list-environments enabled"}
{"level":"info","time":"2025-05-14T16:55:45.911Z","pid":47344,"hostname":"G9PW1FJH64","name":"mcp-confluent","msg":"Tool read-environment enabled"}
{"level":"info","time":"2025-05-14T16:55:45.911Z","pid":47344,"hostname":"G9PW1FJH64","name":"mcp-confluent","msg":"Tool list-schemas enabled"}
{"level":"info","time":"2025-05-14T16:55:45.911Z","pid":47344,"hostname":"G9PW1FJH64","name":"mcp-confluent","msg":"Tool get-topic-config enabled"}
{"level":"info","time":"2025-05-14T16:55:45.911Z","pid":47344,"hostname":"G9PW1FJH64","name":"mcp-confluent","msg":"Tool create-tableflow-topic enabled"}
{"level":"info","time":"2025-05-14T16:55:45.911Z","pid":47344,"hostname":"G9PW1FJH64","name":"mcp-confluent","msg":"Tool list-tableflow-regions enabled"}
{"level":"info","time":"2025-05-14T16:55:45.911Z","pid":47344,"hostname":"G9PW1FJH64","name":"mcp-confluent","msg":"Tool list-tableflow-topics enabled"}
{"level":"info","time":"2025-05-14T16:55:45.911Z","pid":47344,"hostname":"G9PW1FJH64","name":"mcp-confluent","msg":"Tool read-tableflow-topic enabled"}
{"level":"info","time":"2025-05-14T16:55:45.911Z","pid":47344,"hostname":"G9PW1FJH64","name":"mcp-confluent","msg":"Tool update-tableflow-topic enabled"}
{"level":"info","time":"2025-05-14T16:55:45.911Z","pid":47344,"hostname":"G9PW1FJH64","name":"mcp-confluent","msg":"Tool delete-tableflow-topic enabled"}
{"level":"info","time":"2025-05-14T16:55:45.911Z","pid":47344,"hostname":"G9PW1FJH64","name":"mcp-confluent","msg":"Tool create-tableflow-catalog-integration enabled"}
{"level":"info","time":"2025-05-14T16:55:45.911Z","pid":47344,"hostname":"G9PW1FJH64","name":"mcp-confluent","msg":"Tool list-tableflow-catalog-integrations enabled"}
{"level":"info","time":"2025-05-14T16:55:45.911Z","pid":47344,"hostname":"G9PW1FJH64","name":"mcp-confluent","msg":"Tool read-tableflow-catalog-integration enabled"}
{"level":"info","time":"2025-05-14T16:55:45.911Z","pid":47344,"hostname":"G9PW1FJH64","name":"mcp-confluent","msg":"Tool update-tableflow-catalog-integration enabled"}
{"level":"info","time":"2025-05-14T16:55:45.911Z","pid":47344,"hostname":"G9PW1FJH64","name":"mcp-confluent","msg":"Tool delete-tableflow-catalog-integration enabled"}
{"level":"info","time":"2025-05-14T16:55:45.911Z","pid":47344,"hostname":"G9PW1FJH64","name":"mcp-confluent","msg":"Starting transports: stdio"}
{"level":"info","time":"2025-05-14T16:55:45.911Z","pid":47344,"hostname":"G9PW1FJH64","name":"mcp-confluent","msg":"STDIO transport connected"}
{"level":"info","time":"2025-05-14T16:55:45.911Z","pid":47344,"hostname":"G9PW1FJH64","name":"mcp-confluent","msg":"All transports started successfully"}
```

</details>

#### Example: Use Tool Lists from Files

```bash
npx -y @confluentinc/mcp-confluent -e .env --allow-tools-file allow.txt --block-tools-file block.txt
```

<details>
<summary>Show output</summary>

```json
{"level":"info","time":"2025-05-14T16:55:45.910Z","pid":47344,"hostname":"G9PW1FJH64","name":"mcp-confluent","msg":"Tool list-topics enabled"}
{"level":"info","time":"2025-05-14T16:55:45.910Z","pid":47344,"hostname":"G9PW1FJH64","name":"mcp-confluent","msg":"Tool create-topics enabled"}
{"level":"info","time":"2025-05-14T16:55:45.910Z","pid":47344,"hostname":"G9PW1FJH64","name":"mcp-confluent","msg":"Tool delete-topics enabled"}
{"level":"warn","time":"2025-05-14T16:55:45.910Z","pid":47344,"hostname":"G9PW1FJH64","name":"mcp-confluent","msg":"Tool produce-message disabled due to allow/block list rules"}
{"level":"warn","time":"2025-05-14T16:55:45.910Z","pid":47344,"hostname":"G9PW1FJH64","name":"mcp-confluent","msg":"Tool consume-messages disabled due to allow/block list rules"}
{"level":"info","time":"2025-05-14T16:55:45.910Z","pid":47344,"hostname":"G9PW1FJH64","name":"mcp-confluent","msg":"Tool list-flink-statements enabled"}
{"level":"info","time":"2025-05-14T16:55:45.910Z","pid":47344,"hostname":"G9PW1FJH64","name":"mcp-confluent","msg":"Tool create-flink-statement enabled"}
{"level":"info","time":"2025-05-14T16:55:45.910Z","pid":47344,"hostname":"G9PW1FJH64","name":"mcp-confluent","msg":"Tool read-flink-statement enabled"}
{"level":"info","time":"2025-05-14T16:55:45.910Z","pid":47344,"hostname":"G9PW1FJH64","name":"mcp-confluent","msg":"Tool delete-flink-statements enabled"}
{"level":"info","time":"2025-05-14T16:55:45.910Z","pid":47344,"hostname":"G9PW1FJH64","name":"mcp-confluent","msg":"Tool list-connectors enabled"}
{"level":"info","time":"2025-05-14T16:55:45.910Z","pid":47344,"hostname":"G9PW1FJH64","name":"mcp-confluent","msg":"Tool read-connector enabled"}
{"level":"info","time":"2025-05-14T16:55:45.910Z","pid":47344,"hostname":"G9PW1FJH64","name":"mcp-confluent","msg":"Tool create-connector enabled"}
{"level":"info","time":"2025-05-14T16:55:45.910Z","pid":47344,"hostname":"G9PW1FJH64","name":"mcp-confluent","msg":"Tool delete-connector enabled"}
{"level":"info","time":"2025-05-14T16:55:45.910Z","pid":47344,"hostname":"G9PW1FJH64","name":"mcp-confluent","msg":"Tool search-topics-by-tag enabled"}
{"level":"info","time":"2025-05-14T16:55:45.910Z","pid":47344,"hostname":"G9PW1FJH64","name":"mcp-confluent","msg":"Tool search-topics-by-name enabled"}
{"level":"info","time":"2025-05-14T16:55:45.911Z","pid":47344,"hostname":"G9PW1FJH64","name":"mcp-confluent","msg":"Tool create-topic-tags enabled"}
{"level":"info","time":"2025-05-14T16:55:45.911Z","pid":47344,"hostname":"G9PW1FJH64","name":"mcp-confluent","msg":"Tool delete-tag enabled"}
{"level":"info","time":"2025-05-14T16:55:45.911Z","pid":47344,"hostname":"G9PW1FJH64","name":"mcp-confluent","msg":"Tool remove-tag-from-entity enabled"}
{"level":"info","time":"2025-05-14T16:55:45.911Z","pid":47344,"hostname":"G9PW1FJH64","name":"mcp-confluent","msg":"Tool add-tags-to-topic enabled"}
{"level":"info","time":"2025-05-14T16:55:45.911Z","pid":47344,"hostname":"G9PW1FJH64","name":"mcp-confluent","msg":"Tool list-tags enabled"}
{"level":"info","time":"2025-05-14T16:55:45.911Z","pid":47344,"hostname":"G9PW1FJH64","name":"mcp-confluent","msg":"Tool alter-topic-config enabled"}
{"level":"info","time":"2025-05-14T16:55:45.911Z","pid":47344,"hostname":"G9PW1FJH64","name":"mcp-confluent","msg":"Tool list-clusters enabled"}
{"level":"info","time":"2025-05-14T16:55:45.911Z","pid":47344,"hostname":"G9PW1FJH64","name":"mcp-confluent","msg":"Tool list-environments enabled"}
{"level":"info","time":"2025-05-14T16:55:45.911Z","pid":47344,"hostname":"G9PW1FJH64","name":"mcp-confluent","msg":"Tool read-environment enabled"}
{"level":"info","time":"2025-05-14T16:55:45.911Z","pid":47344,"hostname":"G9PW1FJH64","name":"mcp-confluent","msg":"Tool list-schemas enabled"}
{"level":"info","time":"2025-05-14T16:55:45.911Z","pid":47344,"hostname":"G9PW1FJH64","name":"mcp-confluent","msg":"Tool get-topic-config enabled"}
{"level":"info","time":"2025-05-14T16:55:45.911Z","pid":47344,"hostname":"G9PW1FJH64","name":"mcp-confluent","msg":"Tool create-tableflow-topic enabled"}
{"level":"info","time":"2025-05-14T16:55:45.911Z","pid":47344,"hostname":"G9PW1FJH64","name":"mcp-confluent","msg":"Tool list-tableflow-regions enabled"}
{"level":"info","time":"2025-05-14T16:55:45.911Z","pid":47344,"hostname":"G9PW1FJH64","name":"mcp-confluent","msg":"Tool list-tableflow-topics enabled"}
{"level":"info","time":"2025-05-14T16:55:45.911Z","pid":47344,"hostname":"G9PW1FJH64","name":"mcp-confluent","msg":"Tool read-tableflow-topic enabled"}
{"level":"info","time":"2025-05-14T16:55:45.911Z","pid":47344,"hostname":"G9PW1FJH64","name":"mcp-confluent","msg":"Tool update-tableflow-topic enabled"}
{"level":"info","time":"2025-05-14T16:55:45.911Z","pid":47344,"hostname":"G9PW1FJH64","name":"mcp-confluent","msg":"Tool delete-tableflow-topic enabled"}
{"level":"info","time":"2025-05-14T16:55:45.911Z","pid":47344,"hostname":"G9PW1FJH64","name":"mcp-confluent","msg":"Tool create-tableflow-catalog-integration enabled"}
{"level":"info","time":"2025-05-14T16:55:45.911Z","pid":47344,"hostname":"G9PW1FJH64","name":"mcp-confluent","msg":"Tool list-tableflow-catalog-integrations enabled"}
{"level":"info","time":"2025-05-14T16:55:45.911Z","pid":47344,"hostname":"G9PW1FJH64","name":"mcp-confluent","msg":"Tool read-tableflow-catalog-integration enabled"}
{"level":"info","time":"2025-05-14T16:55:45.911Z","pid":47344,"hostname":"G9PW1FJH64","name":"mcp-confluent","msg":"Tool update-tableflow-catalog-integration enabled"}
{"level":"info","time":"2025-05-14T16:55:45.911Z","pid":47344,"hostname":"G9PW1FJH64","name":"mcp-confluent","msg":"Tool delete-tableflow-catalog-integration enabled"}
{"level":"info","time":"2025-05-14T16:55:45.911Z","pid":47344,"hostname":"G9PW1FJH64","name":"mcp-confluent","msg":"Starting transports: stdio"}
{"level":"info","time":"2025-05-14T16:55:45.911Z","pid":47344,"hostname":"G9PW1FJH64","name":"mcp-confluent","msg":"STDIO transport connected"}
{"level":"info","time":"2025-05-14T16:55:45.911Z","pid":47344,"hostname":"G9PW1FJH64","name":"mcp-confluent","msg":"All transports started successfully"}
```

</details>

#### Example: List All Available Tools

```bash
npx -y @confluentinc/mcp-confluent --list-tools
```

<details>
<summary>Show output</summary>

```text
add-tags-to-topic: Assign existing tags to Kafka topics in Confluent Cloud.
alter-topic-config: Alter topic configuration in Confluent Cloud.
consume-messages: Consumes messages from one or more Kafka topics. Supports automatic deserialization of Schema Registry encoded messag...
create-connector: Create a new connector. Returns the new connector information if successful.
create-flink-statement: Make a request to create a statement.
create-topic-tags: Create new tag definitions in Confluent Cloud.
create-topics: Create one or more Kafka topics.
delete-connector: Delete an existing connector. Returns success message if deletion was successful.
delete-flink-statements: Make a request to delete a statement.
delete-tag: Delete a tag definition from Confluent Cloud.
delete-topics: Delete the topic with the given names.
get-topic-config: Retrieve configuration details for a specific Kafka topic.
list-clusters: Get all clusters in the Confluent Cloud environment
list-connectors: Retrieve a list of "names" of the active connectors. You can then make a read request for a specific connector by name.
list-environments: Get all environments in Confluent Cloud with pagination support
list-flink-statements: Retrieve a sorted, filtered, paginated list of all statements.
list-schemas: List all schemas in the Schema Registry.
list-tags: Retrieve all tags with definitions from Confluent Cloud Schema Registry.
list-topics: List all topics in the Kafka cluster.
produce-message: Produce records to a Kafka topic. Supports Confluent Schema Registry serialization (AVRO, JSON, PROTOBUF) for both ke...
read-connector: Get information about the connector.
read-environment: Get details of a specific environment by ID
read-flink-statement: Make a request to read a statement and its results
remove-tag-from-entity: Remove tag from an entity in Confluent Cloud.
search-topics-by-name: List all topics in the Kafka cluster matching the specified name.
search-topics-by-tag: List all topics in the Kafka cluster with the specified tag.
create-tableflow-topic: Make a request to create a tableflow topic.
create-tableflow-topic: Make a request to create a tableflow topic.
list-tableflow-regions: Retrieve a sorted, filtered, paginated list of all tableflow regions.
list-tableflow-topics: Retrieve a sorted, filtered, paginated list of all tableflow topics.
read-tableflow-topic: Make a request to read a tableflow topic.
update-tableflow-topic: Make a request to update a tableflow topic.
delete-tableflow-topic: Make a request to delete a tableflow topic.
create-tableflow-catalog-integration: Make a request to create a catalog integration.
list-tableflow-catalog-integrations: Retrieve a sorted, filtered, paginated list of all catalog integrations.
read-tableflow-catalog-integration: Make a request to read a catalog integration.
update-tableflow-catalog-integration: Make a request to update a catalog integration.
delete-tableflow-catalog-integration: Make a request to delete a tableflow catalog integration.
```

</details>

> **Tip:** The allow-list is applied before the block-list. If neither is provided, all tools are enabled by default.

## Developer Guide

### Project Structure

```sh
/
├── src/                 # Source code
│   ├── confluent/       # Confluent integration (API clients, etc.)
│   │   └── tools/           # Tool implementations
│   ├── mcp/             # MCP protocol and transport logic
│   │   └── transports/
│   └── ...              # Other server logic, utilities, etc.
├── dist/                # Compiled output
├── openapi.json         # OpenAPI specification for Confluent Cloud
├── .env                 # Environment variables (example - should be copied and filled)
├── README.md            # This file
└── package.json         # Node.js project metadata and dependencies
```

### Building and Running

1. **Install Dependencies:**

    ```bash
    npm install
    ```

2. **Development Mode (watch for changes):**

    ```bash
    npm run dev
    ```

    This command compiles the TypeScript code to JavaScript and automatically rebuilds when changes are detected in the `src/` directory.

3. **Production Build (one-time compilation):**

    ```bash
    npm run build
    ```

4. **Start the Server:**

    ```bash
    npm run start
    ```


### Docker

#### Prerequisites
Before you begin, ensure you have the following installed on your system:

Docker Desktop (or Docker Engine and Docker Compose): https://www.docker.com/products/docker-desktop

##### Environment Variables

The MCP server requires several environment variables to connect to Confluent Cloud and other relevant services. These should be provided in the `.env` file in the root directory of this project. Or you can add them directly in the `docker-compose.yml`

#### Building and Running with Docker

Here's how to build your Docker image and run it in different modes.

1.  **Navigate to your project directory.** Open your terminal or command prompt and change to the directory containing the `Dockerfile`.

    ```bash
    cd /path/to/repo/mcp-confluent
    ```

2.  **Build the Docker image.** 

    This command creates the `mcp-server` image based on the `Dockerfile` in the current directory.

    ```bash
    docker build -t mcp-server .
    ```

3.  **Run the container** 

    * `--rm`: **Automatically removes the container** when it exits. This helps keep your system clean.
    * `-i`: Keeps **STDIN open** (runs the server using stdio transport by default).
    * `-d`: Runs the container in **detached mode** (in the background).
    * `-p 3000:3000`: **Maps port 3000** on your host machine to port 3000 inside the container. Adjust this if your app listens on a different port.

    ```bash
    docker run --rm -i -d -p 3000:3000 mcp-server
    ```
    (Optional)
    * `-t` **Transport Mode** to enable http transport
    ```bash
    docker run --rm -d -p 3000:3000 mcp-server -t http
    ```

#### Building and Running with Docker Compose

1. **Navigate to the project root:**
    Open your terminal or command prompt and change to the directory containing Dockerfile and docker-compose.yml.

    ```bash
    cd /path/to/repo/mcp-confluent
    ```

2. **Build and run the service:**
    Docker Compose will build the Docker image (if not already built) and start the mcp-server service.

    ```bash 
    docker compose up --build
    ```

    The --build flag ensures that Docker Compose rebuilds the image before starting the container. You can omit this flag on subsequent runs if you haven't changed the Dockerfile or source code.

    The server will be accessible on http://localhost:3000 (or the port specified in HTTP_PORT in your .env file).

3. **Stopping the Server**
    To stop the running MCP server and remove the containers, press Ctrl+C in the terminal where docker compose up is running.

    Alternatively, in a new terminal from the project root, you can run:

    ```bash 
    docker compose down
    ```

    This command stops and removes the containers, networks, and volumes created by docker compose up.


### Testing

#### MCP Inspector

For testing MCP servers, you can use [MCP Inspector](https://modelcontextprotocol.io/docs/tools/inspector) which is an interactive developer tool for testing and debugging MCP servers.

```bash
# make sure you've already built the project either in dev mode or by running npm run build
npx @modelcontextprotocol/inspector node  $PATH_TO_PROJECT/dist/index.js --env-file $PATH_TO_PROJECT/.env
```

### Adding a New Tool

1. Add a new enum to the enum class `ToolName`.
2. Add your new tool to the handlers map in the `ToolFactory` class.
3. Create a new file, exporting the class that extends `BaseToolHandler`.
    1. Implement the `handle` method of the base class.
    2. Implement the `getToolConfig` method of the base class.
4. Once satisfied, add it to the set of `enabledTools` in `index.ts`.

### Generating Types

```bash
# as of v7.5.2 there is a bug when using allOf w/ required https://github.com/openapi-ts/openapi-typescript/issues/1474. need --empty-objects-unknown flag to avoid it
npx openapi-typescript ./openapi.json -o ./src/confluent/openapi-schema.d.ts --empty-objects-unknown
```

### Contributing

Bug reports and feedback is appreciated in the form of Github Issues. For guidelines on contributing please see [CONTRIBUTING.md](CONTRIBUTING.MD)<|MERGE_RESOLUTION|>--- conflicted
+++ resolved
@@ -145,14 +145,8 @@
 | SCHEMA_REGISTRY_API_KEY       | Authentication key for accessing Schema Registry services to manage and validate data schemas (string (min: 1))                           |               | No       |
 | SCHEMA_REGISTRY_API_SECRET    | Authentication secret paired with SCHEMA_REGISTRY_API_KEY for secure Schema Registry access (string (min: 1))                             |               | No       |
 | SCHEMA_REGISTRY_ENDPOINT      | URL endpoint for accessing Schema Registry services to manage data schemas (string)                                                       |               | No       |
-<<<<<<< HEAD
-| CONFLUENT_CLOUD_TELEMETRY_ENDPOINT | Endpoint for Confluent Cloud telemetry data collection (string)                                                                     |               | No       |
-
-Telemetry API requires the service account to be `MetricsViewer` in Confluent Cloud.  This is used to collect usage metrics for the MCP server.
-=======
 | TABLEFLOW_API_KEY             | Authentication key for accessing Confluent Cloud's Tableflow services (string (min: 1))                                                   |               | No       |
 | TABLEFLOW_API_SECRET          | Authentication secret paired with TABLEFLOW_API_KEY for secure Tableflow access (string (min: 1))                                         |               | No       |
->>>>>>> 3bfa3639
 
 ### Usage
 
