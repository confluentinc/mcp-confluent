--- conflicted
+++ resolved
@@ -5,52 +5,9 @@
   CallToolRequestSchema,
   ListToolsRequestSchema,
 } from "@modelcontextprotocol/sdk/types.js";
-<<<<<<< HEAD
-import {
-  handleGetConnectorConfig,
-  handleCreateFlinkStatement,
-  handleCreateTopics,
-  handleDeleteFlinkStatement,
-  handleDeleteTopics,
-  handleListConnectors,
-  handleListFlinkStatements,
-  handleListTopics,
-  handleProduceMessage,
-  handleReadConnector,
-  handleReadFlinkStatement,
-  handleCreateConnector,
-} from "@src/confluent/handlers.js";
-import { authMiddleware } from "@src/confluent/middleware.js";
-import type { paths } from "@src/confluent/openapi-schema";
-import {
-  CreateConnectorArgumentsSchema,
-  CreateConnectorInputSchema,
-  CreateFlinkStatementArgumentsSchema,
-  CreateFlinkStatementInputSchema,
-  CreateTopicsArgumentsSchema,
-  CreateTopicsInputSchema,
-  DeleteFlinkStatementArgumentsSchema,
-  DeleteFlinkStatementsInputSchema,
-  DeleteTopicsArgumentsSchema,
-  DeleteTopicsInputSchema,
-  GetConnectorConfigArgumentsSchema,
-  GetConnectorConfigInputSchema,
-  ListConnectorsInputSchema,
-  ListFlinkStatementsArgumentsSchema,
-  ListFlinkStatementsInputSchema,
-  ListTopicsInputSchema,
-  ProduceMessageArgumentsSchema,
-  ProduceMessageInputSchema,
-  ReadConnectorArgumentsSchema,
-  ReadConnectorInputSchema,
-  ReadFlinkStatementArgumentsSchema,
-  ReadFlinkStatementInputSchema,
-} from "@src/confluent/schema.js";
-=======
 import { DefaultClientManager } from "@src/confluent/client-manager.js";
 import { ToolHandler, ToolName } from "@src/confluent/tools/base-tools.js";
 import { ToolFactory } from "@src/confluent/tools/tool-factory.js";
->>>>>>> 68a9168c
 import env from "@src/env.js";
 
 const kafkaClientConfig: KafkaJS.CommonConstructorConfig = {
@@ -85,6 +42,7 @@
   ToolName.DELETE_FLINK_STATEMENTS,
   ToolName.LIST_CONNECTORS,
   ToolName.READ_CONNECTOR,
+  ToolName.CREATE_CONNECTOR,
 ]);
 
 enabledTools.forEach((toolName) => {
@@ -105,195 +63,16 @@
 
 server.setRequestHandler(ListToolsRequestSchema, async () => {
   return {
-<<<<<<< HEAD
-    tools: [
-      {
-        name: "list-topics",
-        description: "List Kafka topics",
-        inputSchema: ListTopicsInputSchema,
-      },
-      {
-        name: "create-topics",
-        description: "Create Kafka topics",
-        inputSchema: CreateTopicsInputSchema,
-      },
-      {
-        name: "delete-topics",
-        description: "Delete Kafka topics",
-        inputSchema: DeleteTopicsInputSchema,
-      },
-      {
-        name: "produce-message",
-        description:
-          "Produces all user messages to a Kafka topic named claude-conversations. If the topic does not exist, it will be created via the create-topics tool.",
-        inputSchema: ProduceMessageInputSchema,
-      },
-      {
-        name: "list-flink-statements",
-        description: "List Flink SQL statements",
-        inputSchema: ListFlinkStatementsInputSchema,
-      },
-      {
-        name: "create-flink-statement",
-        description: "Create Flink SQL statement",
-        inputSchema: CreateFlinkStatementInputSchema,
-      },
-      {
-        name: "read-flink-statement",
-        description: "Read Flink SQL statement",
-        inputSchema: ReadFlinkStatementInputSchema,
-      },
-      {
-        name: "delete-flink-statements",
-        description: "Delete Flink SQL statement",
-        inputSchema: DeleteFlinkStatementsInputSchema,
-      },
-      {
-        name: "list-connectors",
-        description: "List Active Connectors",
-        inputSchema: ListConnectorsInputSchema,
-      },
-      {
-        name: "read-connector",
-        description: "Get Connector Details",
-        inputSchema: ReadConnectorInputSchema,
-      },
-      {
-        name: "get-connector-config",
-        description: "Get Connector Config for a connector plugin",
-        inputSchema: GetConnectorConfigInputSchema,
-      },
-      {
-        name: "create-connector",
-        description:
-          "Create a new connector. Returns the new connector information if successful.",
-        inputSchema: CreateConnectorInputSchema,
-      },
-    ],
-=======
     tools: ToolFactory.getToolConfigs(),
->>>>>>> 68a9168c
   };
 });
 
 server.setRequestHandler(CallToolRequestSchema, async (request) => {
   const { name, arguments: args } = request.params;
-<<<<<<< HEAD
-  try {
-    switch (name) {
-      case "list-topics":
-        return await handleListTopics(kafkaAdminClient);
-      case "create-topics": {
-        const { topicNames } = CreateTopicsArgumentsSchema.parse(args);
-        return await handleCreateTopics(kafkaAdminClient, topicNames);
-      }
-      case "delete-topics": {
-        const { topicNames } = DeleteTopicsArgumentsSchema.parse(args);
-        return await handleDeleteTopics(kafkaAdminClient, topicNames);
-      }
-      case "produce-message": {
-        const { topicName, message } =
-          ProduceMessageArgumentsSchema.parse(args);
-        return await handleProduceMessage(kafkaProducer, topicName, message);
-      }
-      case "list-flink-statements": {
-        const { computePoolId, pageSize, pageToken, labelSelector } =
-          ListFlinkStatementsArgumentsSchema.parse(args);
-        return await handleListFlinkStatements(
-          confluentCloudFlinkRestClient,
-          env.FLINK_ORG_ID,
-          env.FLINK_ENV_ID,
-          computePoolId,
-          pageSize,
-          pageToken,
-          labelSelector,
-        );
-      }
-      case "create-flink-statement": {
-        const { statementName, statement } =
-          CreateFlinkStatementArgumentsSchema.parse(args);
-        return handleCreateFlinkStatement(
-          confluentCloudFlinkRestClient,
-          env.FLINK_ORG_ID,
-          env.FLINK_ENV_ID,
-          env.FLINK_COMPUTE_POOL_ID,
-          statement,
-          statementName,
-          env.FLINK_ENV_NAME,
-          env.FLINK_DATABASE_NAME,
-        );
-      }
-      case "read-flink-statement": {
-        const { statementName } = ReadFlinkStatementArgumentsSchema.parse(args);
-        return handleReadFlinkStatement(
-          confluentCloudFlinkRestClient,
-          env.FLINK_ORG_ID,
-          env.FLINK_ENV_ID,
-          statementName,
-        );
-      }
-      case "delete-flink-statements": {
-        const { statementName } =
-          DeleteFlinkStatementArgumentsSchema.parse(args);
-        return handleDeleteFlinkStatement(
-          confluentCloudFlinkRestClient,
-          env.FLINK_ORG_ID,
-          env.FLINK_ENV_ID,
-          statementName,
-        );
-      }
-      case "list-connectors": {
-        return handleListConnectors(
-          confluentCloudRestClient,
-          env.KAFKA_ENV_ID,
-          env.KAFKA_CLUSTER_ID,
-        );
-      }
-      case "read-connector": {
-        const { connectorName } = ReadConnectorArgumentsSchema.parse(args);
-        return handleReadConnector(
-          confluentCloudRestClient,
-          env.KAFKA_ENV_ID,
-          env.KAFKA_CLUSTER_ID,
-          connectorName,
-        );
-      }
-      case "get-connector-config": {
-        const { pluginName } = GetConnectorConfigArgumentsSchema.parse(args);
-        return handleGetConnectorConfig(
-          confluentCloudRestClient,
-          env.KAFKA_ENV_ID,
-          env.KAFKA_CLUSTER_ID,
-          pluginName,
-        );
-      }
-      case "create-connector": {
-        const { connectorName, connectorConfig } =
-          CreateConnectorArgumentsSchema.parse(args);
-        return handleCreateConnector(
-          confluentCloudRestClient,
-          env.KAFKA_ENV_ID,
-          env.KAFKA_CLUSTER_ID,
-          connectorName,
-          connectorConfig,
-        );
-      }
-      default:
-        throw new Error(`Unknown tool: ${name}`);
-    }
-  } catch (error) {
-    if (error instanceof z.ZodError) {
-      throw new Error(
-        `Invalid arguments: ${error.errors.map((e) => e.message).join(", ")}`,
-      );
-    }
-    throw error;
-=======
   const toolHandler = toolHandlers.get(name as ToolName);
   console.error(`${name}`);
   if (!toolHandler) {
     throw new Error(`Tool handler not found for: ${name}`);
->>>>>>> 68a9168c
   }
   return await toolHandler.handle(clientManager, args);
 });
